<<<<<<< HEAD
=======
# 📊 Financial News Sentiment & Stock Price Analysis

## 🎯 Project Overview

Nova Financial Solutions aims to enhance its predictive analytics capabilities to significantly boost financial forecasting accuracy and operational efficiency through advanced data analysis. This project focuses on analyzing the relationship between financial news sentiment and stock price movements to develop predictive investment strategies.

## 🚀 Project Objectives

This comprehensive analysis project has two primary objectives:

### 1. **Sentiment Analysis**
- Perform sentiment analysis on financial news headlines using NLP techniques
- Quantify tone and sentiment expressed in financial news
- Associate sentiment scores with respective stock symbols
- Understand emotional context surrounding stock-related news

### 2. **Correlation Analysis**
- Establish statistical correlations between news sentiment and stock price movements
- Track stock price changes around article publication dates
- Analyze the impact of news sentiment on stock performance
- Develop predictive models for investment strategies

## 📈 Dataset Overview

**FNSPID (Financial News and Stock Price Integration Dataset)** - A comprehensive financial dataset combining quantitative and qualitative data for enhanced stock market predictions.

### Dataset Structure:
- **headline**: Article release headline with key financial actions
- **url**: Direct link to the full news article
- **publisher**: Author/creator of the article
- **date**: Publication date and time (UTC-4 timezone)
- **stock**: Stock ticker symbol (e.g., AAPL for Apple)

## 🏗️ Project Structure

```
Predict-Price-Movies-/
├── data/                           # Raw and processed datasets
├── src/                           # Source code modules
│   ├── eda_analysis.py           # Exploratory Data Analysis
│   ├── quantitative_analysis.py  # Technical indicators & metrics
│   └── streamlit_dashboard.py    # Interactive dashboard
├── notebooks/                     # Jupyter notebooks
│   ├── eda.ipynb               # EDA analysis notebook
│   └── quantitative_Analysis.ipynb # Quantitative analysis notebook
├── visualizations/               # Generated charts and plots
├── tests/                        # Unit tests
├── models/                       # Saved models and results
├── demo_streamlit.py            # Dashboard demo
├── requirements.txt             # Python dependencies
└── README.md                    # Project documentation
```

## 📊 Key Features

### 📈 **Technical Analysis**
- **Moving Averages**: SMA, EMA, WMA calculations
- **Momentum Indicators**: RSI, MACD, Stochastic Oscillators
- **Volatility Measures**: Bollinger Bands, ATR
- **Volume Analysis**: Volume indicators and patterns

### 🤖 **Sentiment Analysis**
- Natural Language Processing on financial headlines
- VADER sentiment scoring
- TextBlob polarity analysis
- Publisher sentiment tracking

### 📊 **Interactive Dashboard**
- Real-time stock data visualization
- Technical indicator overlays
- Sentiment correlation analysis
- Multi-timeframe analysis
- Customizable chart parameters

### 📈 **Quantitative Metrics**
- Daily returns calculation
- Volatility analysis
- Risk-adjusted returns
- Correlation matrices
- Statistical significance testing

## 📋 Analysis 

### **Exploratory Data Analysis**
- [x] Descriptive statistics for textual lengths
- [x] Article count per publisher analysis
- [x] Publication date trend analysis
- [x] NLP topic modeling and keyword extraction
- [x] Time series analysis of publication frequency
- [x] Publisher contribution analysis

### **Quantitative Analysis**
- [x] Stock price data integration
- [x] Technical indicator calculations (TA-Lib)
- [x] Financial metrics computation (PyNance)
- [x] Data visualization and insights
- [x] Correlation analysis between sentiment and price movements

## 📊 Key Performance Indicators (KPIs)

- **Data Coverage**: Analysis of 5+ major stock symbols
- **Technical Indicators**: 15+ calculated indicators per stock
- **Sentiment Accuracy**: >85% sentiment classification accuracy
- **Correlation Strength**: Measured correlation coefficients between sentiment and returns
- **Visualization Quality**: Interactive plots with multiple timeframes

## 🔬 Methodologies

### **Sentiment Analysis Pipeline**
1. Text preprocessing and cleaning
2. VADER sentiment scoring
3. TextBlob polarity analysis
4. Aggregation by stock symbol and time period
5. Statistical validation

### **Technical Analysis Framework**
1. Data acquisition via yfinance API
2. Technical indicator calculation using TA-Lib
3. Financial metrics computation
4. Visualization with Plotly/Matplotlib
5. Performance backtesting




## 🔗 References

- [TA-Lib Documentation](https://ta-lib.org/)
- [yfinance API](https://pypi.org/project/yfinance/)
- [VADER Sentiment](https://github.com/cjhutto/vaderSentiment)
- [Streamlit Documentation](https://docs.streamlit.io/)
- [Plotly Python](https://plotly.com/python/)

---

>>>>>>> 7b80847d
<|MERGE_RESOLUTION|>--- conflicted
+++ resolved
@@ -1,5 +1,4 @@
-<<<<<<< HEAD
-=======
+
 # 📊 Financial News Sentiment & Stock Price Analysis
 
 ## 🎯 Project Overview
@@ -133,6 +132,3 @@
 - [Streamlit Documentation](https://docs.streamlit.io/)
 - [Plotly Python](https://plotly.com/python/)
 
----
-
->>>>>>> 7b80847d
